# pyidi
Image-based Displacement Identification (IDI) implementation in python.

See the [documentation](https://pyidi.readthedocs.io/en/latest/index.html) for `pyIDI`.

# BASIC USAGE:
Create an instance:
```
v = pyidi.pyIDI(cih_file='video.cih')
```
<<<<<<< HEAD
Currently the pyIDI method works with Photron ``.cih`` and ``.cihx`` files, however, ``numpy.ndarray`` can
also be passed as ``cih_file`` argument. If an array is passed, it must have a shape of: ``(n time points, image height, image width)``.

Set the points where displacements will be determined. In this step the method of identification is specified.

If `points` is given, these are the ones used:
=======
Set the points where displacements will be determined:
>>>>>>> a81e9fa6
```
p = np.array([[0, 1], [1, 1], [2, 1]]) # example of points
v.set_points(points=p)
```
The method of identification has to be specified:
```
v.set_method(method='sof', **method_kwargs)
```
<<<<<<< HEAD
To further configure the method parameters, use:
```
v.method.configure(*args, **kwargs)
```

After the points are set, displacements can be calculated (using method, set in `set_method`):
=======
After points are set, displacements can be calculated (using method, set in `set_method`):
>>>>>>> a81e9fa6
```
displacements = v.get_displacements()
```
Multiprocessing can also be used by passing the `processes` argument:
```
displacements = v.get_displacements(processes=4)
```

# DEVELOPER GUIDELINES:
* Add _name_of_method.py with class that inherits after `IDIMethods`
* This class must have methods:
	* `calculate_displacements` with attribute `displacements`
	* `get_points` (static method - sets attribute video.points)
* In `pyIDI` add a new method of identification in `avaliable_methods` dictionary.


[![DOI](https://zenodo.org/badge/DOI/10.5281/zenodo.4017153.svg)](https://doi.org/10.5281/zenodo.4017153)
[![Build Status](https://travis-ci.com/ladisk/pyidi.svg?branch=master)](https://travis-ci.com/ladisk/pyidi)
<|MERGE_RESOLUTION|>--- conflicted
+++ resolved
@@ -8,16 +8,10 @@
 ```
 v = pyidi.pyIDI(cih_file='video.cih')
 ```
-<<<<<<< HEAD
 Currently the pyIDI method works with Photron ``.cih`` and ``.cihx`` files, however, ``numpy.ndarray`` can
 also be passed as ``cih_file`` argument. If an array is passed, it must have a shape of: ``(n time points, image height, image width)``.
 
-Set the points where displacements will be determined. In this step the method of identification is specified.
-
-If `points` is given, these are the ones used:
-=======
 Set the points where displacements will be determined:
->>>>>>> a81e9fa6
 ```
 p = np.array([[0, 1], [1, 1], [2, 1]]) # example of points
 v.set_points(points=p)
@@ -26,16 +20,7 @@
 ```
 v.set_method(method='sof', **method_kwargs)
 ```
-<<<<<<< HEAD
-To further configure the method parameters, use:
-```
-v.method.configure(*args, **kwargs)
-```
-
-After the points are set, displacements can be calculated (using method, set in `set_method`):
-=======
 After points are set, displacements can be calculated (using method, set in `set_method`):
->>>>>>> a81e9fa6
 ```
 displacements = v.get_displacements()
 ```
