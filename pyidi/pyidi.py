import os
import numpy as np
import collections
import matplotlib.pyplot as plt
import pickle
import pyMRAW
import datetime

from .methods import IDIMethod, SimplifiedOpticalFlow, GradientBasedOpticalFlow, LucasKanadeSc, LucasKanade
from . import tools

__version__ = '0.20'

available_method_shortcuts = [
    ('sof', SimplifiedOpticalFlow),
    ('lk', LucasKanade),
    ('lk_scipy', LucasKanadeSc)
    # ('gb', GradientBasedOpticalFlow)
    ]


class pyIDI:
    """
    The pyIDI base class represents the video to be analysed.
    """
    def __init__(self, cih_file):
        self.cih_file = cih_file
        if type(cih_file) == str:
            self.root = os.path.split(self.cih_file)[0]
        else:
            self.root = ''

        self.available_methods = dict([ 
            (key, {
                'IDIMethod': method,
                'description': method.__doc__,     
            })
            for key, method in available_method_shortcuts
        ])

        # Fill available methods into `set_method` docstring
        available_methods_doc = '\n' + '\n'.join([
            f"'{key}' ({method_dict['IDIMethod'].__name__}): {method_dict['description']}"
            for key, method_dict in self.available_methods.items()
            ])
        tools.update_docstring(self.set_method, added_doc=available_methods_doc)

        if type(cih_file) == str:
            # Load selected video
            self.mraw, self.info = pyMRAW.load_video(self.cih_file)
            self.N = self.info['Total Frame']
            self.image_width = self.info['Image Width']
            self.image_height = self.info['Image Height']
        
        elif type(cih_file) == np.ndarray:
            self.mraw = cih_file
            self.N = cih_file.shape[0]
            self.image_height = cih_file.shape[1]
            self.image_width = cih_file.shape[2]
            self.info = {}
        
        else:
            raise ValueError('`cih_file` must be either a cih filename or a 3D array (N_time, height, width)')


    def set_method(self, method, **kwargs):
        """
        Set displacement identification method on video.
        To configure the method, use `method.configure()`

        Available methods:
        ---
        [Available method names and descriptions go here.]
        ---

        :param method: the method to be used for displacement identification.
        :type method: IDIMethod or str
        """
        if isinstance(method, str) and method in self.available_methods.keys():
            self.method = self.available_methods[method]['IDIMethod'](self, **kwargs)
        elif callable(method) and hasattr(method, 'calculate_displacements'):
            try:
                self.method = method(self, **kwargs)
            except:
                raise ValueError("The input `method` is not a valid `IDIMethod`.")
        else:
            raise ValueError("method must either be a valid name from `available_methods` or an `IDIMethod`.")
        
        # Update `get_displacements` docstring
        tools.update_docstring(self.get_displacements, self.method.calculate_displacements)
        # Update `show_points` docstring
        if hasattr(self.method, 'show_points'):
            try:
                tools.update_docstring(self.show_points, self.method.show_points)
            except:
                pass


    def set_points(self, points=None, method=None, **kwargs):
        """
        Set points that will be used to calculate displacements.
        If `points` is None and a `method` has aready been set on this `pyIDI` instance, 
        the `method` object's `get_point` is used to get method-appropriate points.
        """
        if points is None:
            if not hasattr(self, 'method'):
                if method is not None:
                    self.set_method(method)
                else:
                    raise ValueError("Invalid arguments. Please input points, or set the IDI method first.")
            self.method.get_points(self, **kwargs) # get_points sets the attribute video.points                
        else:
            self.points = np.asarray(points)


    def show_points(self, **kwargs):
        """
        Show selected points on image.
        """

        if hasattr(self, 'method') and hasattr(self.method, 'show_points'):
            self.method.show_points(self, **kwargs)
        else:
            figsize = kwargs.get('figsize', (15, 5))
            cmap = kwargs.get('cmap', 'gray')
            marker = kwargs.get('marker', '.')
            color = kwargs.get('color', 'r')
            fig, ax = plt.subplots(figsize=figsize)
            ax.imshow(self.mraw[0].astype(float), cmap=cmap)
            ax.scatter(self.points[:, 1], self.points[:, 0], 
                marker=marker, color=color)
            plt.grid(False)
            plt.show()


    def show_field(self, field, scale=1., width=0.5):
        """
        Show displacement field on image.
        
        :param field: Field of displacements (number_of_points, 2)
        :type field: ndarray
        :param scale: scale the field, defaults to 1.
        :param scale: float, optional
        :param width: width of the arrow, defaults to 0.5
        :param width: float, optional
        """
        max_L = np.max(field[:, 0]**2 + field[:, 1]**2)

        fig, ax = plt.subplots(1)
        ax.imshow(self.mraw[0], 'gray')
        for i, ind in enumerate(self.points):
            f0 = field[i, 0]
            f1 = field[i, 1]
            alpha = (f0**2 + f1**2) / max_L
            if alpha < 0.2:
                alpha = 0.2
            plt.arrow(ind[1], ind[0], scale*f1, scale*f0, width=width, color='r', alpha=alpha)


    def get_displacements(self, **kwargs):
        """
        Calculate the displacements based on chosen method.

        Method docstring:
        ---
        Method is not set. Please use the `set_method` method.
        ---
        """

        if hasattr(self, 'method'):
            self.method.calculate_displacements(self, **kwargs)
            self.displacements = self.method.displacements
            
            self.save(f'{datetime.datetime.now().strftime("%Y%m%d_%H%M%S")}_displacements.pkl', root=self.root)
<<<<<<< HEAD
            if self.method.process_number == 0:
                self.method.clear_temp_files()
=======
            if hasattr(self.method, 'process_number'):
                if self.method.process_number == 0:
                    self.method.clear_temp_files()
>>>>>>> 97d8ebc2
            return self.displacements
        else:
            raise ValueError('IDI method has not yet been set. Please call `set_method()` first.')


    def close_video(self):
        """
        Close the .mraw video memmap.
        """
        if hasattr(self, 'mraw'):
            self.mraw._mmap.close()
            del self.mraw


    def save(self, filename, root=''):
        """ Save computed displacements and other basic information.

        :param filename: Name of the file to save in.
        :param root: Root of the filename, defaults to ''
        """
        full_filename = os.path.join(root, filename)
        out = {
            'points': self.points,
            'disp': self.displacements,
            'first_image': self.mraw[0],
            'info': self.info,
            'cih_file': self.cih_file,
        }
        pickle.dump(out, open(full_filename, 'wb'), protocol=-1)

    <|MERGE_RESOLUTION|>--- conflicted
+++ resolved
@@ -172,14 +172,9 @@
             self.displacements = self.method.displacements
             
             self.save(f'{datetime.datetime.now().strftime("%Y%m%d_%H%M%S")}_displacements.pkl', root=self.root)
-<<<<<<< HEAD
-            if self.method.process_number == 0:
-                self.method.clear_temp_files()
-=======
             if hasattr(self.method, 'process_number'):
                 if self.method.process_number == 0:
                     self.method.clear_temp_files()
->>>>>>> 97d8ebc2
             return self.displacements
         else:
             raise ValueError('IDI method has not yet been set. Please call `set_method()` first.')
